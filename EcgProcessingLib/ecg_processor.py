from typing import Optional, Dict, Tuple

import EcgProcessingLib.utils as utils
import EcgProcessingLib.signal as signal
import neurokit2 as nk
import numpy as np
import pandas as pd
from NilsPodLib import Dataset
from tqdm.notebook import tqdm


class EcgProcessor:

    def __init__(self, data_dict: Optional[Dict[str, pd.DataFrame]] = None, dataset: Optional[Dataset] = None,
                 df: Optional[pd.DataFrame] = None,
                 sampling_rate: Optional[float] = 256.0):
        if all([i is None for i in [dataset, df, data_dict]]):
            raise ValueError("Either 'dataset', 'df', or 'data_dict' must be specified as parameter!")

        self.sampling_rate: int = int(sampling_rate)

        if data_dict:
            self.data_dict = data_dict
        elif dataset:
            df = dataset.data_as_df("ecg", index="utc_datetime").tz_localize(tz=utils.utc).tz_convert(tz=utils.tz)
            self.sampling_rate = int(dataset.info.sampling_rate_hz)
            self.data_dict: Dict = {
                'Data': df
            }
        else:
            df = df.tz_localize(tz=utils.utc).tz_convert(tz=utils.tz)
            self.data_dict: Dict = {
                'Data': df
            }
        self.ecg_result: Dict[str, pd.DataFrame] = {}
        self.heart_rate: Dict[str, pd.DataFrame] = {}
        self.rpeak_loc: Dict[str, pd.DataFrame] = {}

    @property
    def ecg(self) -> Dict[str, pd.DataFrame]:
        return {k: pd.DataFrame(v['ECG_Clean']) for k, v in self.ecg_result.items()}

    @property
    def hr_result(self) -> Dict[str, pd.DataFrame]:
        return self.heart_rate

    def ecg_process(self, quality_thres: Optional[float] = 0.4, title: Optional[str] = None,
                    method: Optional[str] = "neurokit") -> None:
        for name, df in tqdm(self.data_dict.items(), desc=title):
            ecg_result, rpeak_idx = self._ecg_process(df, method=method)
            ecg_result['R_Peak_Outlier'] = 0.0
            df_rpeak = ecg_result.loc[ecg_result['ECG_R_Peaks'] == 1.0, ['ECG_Quality']]
            df_rpeak['R_Peak_Idx'] = rpeak_idx
            df_rpeak = self.correct_outlier(ecg_result, df_rpeak, self.sampling_rate, quality_thres)
<<<<<<< HEAD
            # heart rate interpolated to total signal length
            ecg_result['ECG_Rate'] = nk.ecg_rate(df_rpeak['R_Peak_Idx'], sampling_rate=self.sampling_rate,
                                                 desired_length=len(ecg_result['ECG_Clean']))
=======
            df_hr = pd.DataFrame({'ECG_Rate': 60 / df_rpeak['RR_Interval']})
            # print(df_rpeak['R_Peak_Idx'])
            heart_rate = nk.signal_interpolate(df_rpeak['R_Peak_Idx'], df_hr['ECG_Rate'],
                                               desired_length=len(ecg_result['ECG_Clean']))
            ecg_result['ECG_Rate'] = heart_rate
>>>>>>> 535db9ab
            self.ecg_result[name] = ecg_result
            self.heart_rate[name] = df_hr
            self.rpeak_loc[name] = df_rpeak.drop('RR_Interval', axis=1)

    def _ecg_process(self, df: pd.DataFrame, method: Optional[str] = "neurokit") -> Tuple[pd.DataFrame, np.array]:
        ecg_signal = df['ecg'].values
        ecg_cleaned = nk.ecg_clean(ecg_signal, sampling_rate=self.sampling_rate, method=method)
        instant_peaks, rpeaks = nk.ecg_peaks(ecg_cleaned, sampling_rate=self.sampling_rate, method=method)
        # heart_rate = nk.ecg_rate(rpeaks, sampling_rate=self.sampling_rate, desired_length=len(ecg_cleaned))
        quality = nk.ecg_quality(ecg_cleaned, rpeaks=rpeaks['ECG_R_Peaks'], sampling_rate=self.sampling_rate)

        signals = pd.DataFrame({"ECG_Raw": ecg_signal, "ECG_Clean": ecg_cleaned, "ECG_Quality": quality},
                               index=df.index)
        instant_peaks.index = df.index
        return pd.concat([signals, instant_peaks], axis=1), rpeaks['ECG_R_Peaks']

    @classmethod
    def correct_outlier(cls, df_ecg: pd.DataFrame, df_rr: pd.DataFrame, sampling_rate: Optional[int] = 256,
                        quality_thres: Optional[float] = 0.4, corr_thres: Optional[float] = 0.3,
                        hr_thres: Optional[Tuple[int, int]] = (45, 200)) -> pd.DataFrame:
        # signal outlier: copy dataframe to mark removed beats later
        df_cpy = df_rr.copy()
        # segment individual heart beats
        heartbeats = nk.ecg_segment(df_ecg['ECG_Clean'], df_rr['R_Peak_Idx'], sampling_rate)
        heartbeats = nk.epochs_to_df(heartbeats)
        heartbeats_pivoted = heartbeats.pivot(index='Time', columns='Label', values='Signal')
        heartbeats = heartbeats.set_index('Index')
        heartbeats = heartbeats.loc[heartbeats.index.intersection(df_rr['R_Peak_Idx'])].sort_values(by="Label")
        heartbeats = heartbeats[~heartbeats.index.duplicated()]
        heartbeats_pivoted.columns = heartbeats.index

        # get the last index because it will get lost when computing the RR interval
        last_idx = df_rr.iloc[-1]
        # compute the average over all heart beats and compute the correlation coefficient between all beats and
        # the average
        mean_beat = heartbeats_pivoted.mean(axis=1)
        heartbeats_pivoted['mean'] = mean_beat
        corr_coeff = heartbeats_pivoted.corr()['mean'].abs().sort_values(ascending=True)
        corr_coeff.drop('mean', inplace=True)
<<<<<<< HEAD

        idx_first = df_rr['R_Peak_Idx'].iloc[0]
        # compute RR intervals (in seconds) from R Peak Locations
        df_rr['RR_Interval'] = np.ediff1d(df_rr['R_Peak_Idx'], to_end=0) / sampling_rate
=======
        # compute RR intervals (in seconds) from R Peak Locations
        df_rr['RR_Interval'] = np.ediff1d(df_rr['R_Peak_Idx'], to_end=0) / sampling_rate
        df_rr['R_Peak_Outlier'] = 0.0
>>>>>>> 535db9ab

        # signal outlier: drop all beats that are below a correlation coefficient threshold and below the signal
        # quality threshold
        df_rr[df_rr['R_Peak_Idx'].isin(corr_coeff[corr_coeff < corr_thres].index)] = None
        df_rr.loc[df_rr['ECG_Quality'] < quality_thres] = None

        # physiological outlier: remove the 1% highest and lowest beats
        z_score = (df_rr['RR_Interval'] - df_rr['RR_Interval'].mean()) / df_rr['RR_Interval'].std()
        # 1.96 std = 5% outlier
        # 2.576 std = 1% outlier
        df_rr.loc[np.abs(z_score) > 2.576] = None
        # minimum/maximum heart rate threshold
        df_rr.loc[(df_rr['RR_Interval'] > (60 / hr_thres[0])) | (df_rr['RR_Interval'] < (60 / hr_thres[1]))] = None

        # mark all removed beats as outlier in the ECG dataframe
        removed_beats = df_cpy['R_Peak_Idx'][df_rr['R_Peak_Idx'].isna()]
<<<<<<< HEAD

        df_rr.drop('ECG_Quality', axis=1, inplace=True)
        # interpolate the removed beats
        df_rr['R_Peak_Idx'] = df_rr['R_Peak_Idx'].interpolate(method='linear', limit_direction='both')
        # df_rr['RR_Interval'] = df_rr['RR_Interval'].interpolate(method='linear', limit_direction='both')
        df_rr.loc[df_rr.index[0], 'R_Peak_Idx'] = idx_first
        # convert interpolated RR intervals back to R Peak Locations
        # rpeak_idx_interpolated = (df_rr['RR_Interval'].cumsum() * sampling_rate) + idx_first
        # print(rpeak_idx_interpolated.head(n=50))
        # df_rr['R_Peak_Idx'].fillna(rpeak_idx_interpolated, inplace=True)
        df_rr['R_Peak_Idx'] = df_rr['R_Peak_Idx'].astype(int)

        rpeaks_corrected = df_rr['R_Peak_Idx'].values
        #artifacts, rpeaks_corrected = nk.signal_fixpeaks(df_rr['R_Peak_Idx'].values, sampling_rate, iterative=True)
        # correct location of R peaks
        #rpeaks_corrected = signal.find_extrema_in_radius(df_ecg['ECG_Clean'], rpeaks_corrected, radius=10,
        #                                                 extrema_type='max')
        #removed_beats_corrected = signal.find_extrema_in_radius(df_ecg['ECG_Clean'], removed_beats,
        #                                                        radius=10, extrema_type='max')

        rri_corrected = np.ediff1d(rpeaks_corrected, to_end=0) / sampling_rate

        df_rr = pd.DataFrame({'R_Peak_Idx': rpeaks_corrected, 'RR_Interval': rri_corrected},
                             index=df_ecg['ECG_Raw'].index[rpeaks_corrected])

        # drop duplicated indices: this happens when e.g. the following sequence of R Peak indices was at the
        # end of the array before interpolation: NaN valid_index NaN NaN. Then the last values are
        # padded with the last valid R Peak index and duplicate indices are
        df_rr = df_rr.loc[~df_rr.index.duplicated(keep='first')]

        print(rpeaks_corrected)
        #print(removed_beats_corrected)

        df_ecg.loc[:, 'ECG_R_Peaks'] = 0.0
        df_ecg.loc[df_ecg.index[rpeaks_corrected], 'ECG_R_Peaks'] = 1.0
        df_ecg.loc[df_ecg.index[removed_beats], 'ECG_R_Peaks_Outlier'] = 1.0

=======
        df_rr.fillna({'R_Peak_Outlier': 1.0}, inplace=True)
        df_ecg.loc[removed_beats.index, 'R_Peak_Outlier'] = 1.0

        df_rr.drop('ECG_Quality', axis=1, inplace=True)
        # interpolate the removed beats
        df_rr.interpolate(method='linear', limit_direction='both', inplace=True)
        df_rr['R_Peak_Idx'] = df_rr['R_Peak_Idx'].astype(int)
        df_rr.loc[df_rr.index[-1]] = [last_idx['R_Peak_Idx'], df_rr['RR_Interval'].mean(), 0.0]
        df_rr.drop_duplicates(subset='R_Peak_Idx', inplace=True)
        print(df_rr)

        # fill missing RR intervals with interpolated R Peak Locations
        rpeaks_corrected = (df_rr['RR_Interval'].cumsum() * sampling_rate).astype(int)
        rpeaks_corrected = np.append(df_rr['R_Peak_Idx'].iloc[0], rpeaks_corrected[:-1] + df_rr['R_Peak_Idx'].iloc[0])
        df_rr.loc[:, 'R_Peak_Idx_Corrected'] = rpeaks_corrected
>>>>>>> 535db9ab
        return df_rr

    @classmethod
    def hrv_process(cls, df_rr: pd.DataFrame, index: Optional[str] = None, index_name: Optional[str] = None,
                    sampling_rate: Optional[int] = 256) -> pd.DataFrame:
<<<<<<< HEAD
        hrv_time = nk.hrv_time(df_rr['R_Peak_Idx'], sampling_rate=sampling_rate)
        hrv_nonlinear = nk.hrv_nonlinear(df_rr['R_Peak_Idx'], sampling_rate=sampling_rate)
=======
        artifacts, rpeaks_corrected = nk.signal_fixpeaks(df_rr['R_Peak_Idx_Corrected'].values, sampling_rate,
                                                         iterative=True)
        hrv_time = nk.hrv_time(rpeaks_corrected, sampling_rate=sampling_rate)
        hrv_nonlinear = nk.hrv_nonlinear(rpeaks_corrected, sampling_rate=sampling_rate)

>>>>>>> 535db9ab
        df_rr = pd.concat([hrv_time, hrv_nonlinear], axis=1)
        if index:
            df_rr.index = [index]
            df_rr.index.name = index_name
        return df_rr<|MERGE_RESOLUTION|>--- conflicted
+++ resolved
@@ -1,7 +1,6 @@
 from typing import Optional, Dict, Tuple
 
 import EcgProcessingLib.utils as utils
-import EcgProcessingLib.signal as signal
 import neurokit2 as nk
 import numpy as np
 import pandas as pd
@@ -51,18 +50,13 @@
             ecg_result['R_Peak_Outlier'] = 0.0
             df_rpeak = ecg_result.loc[ecg_result['ECG_R_Peaks'] == 1.0, ['ECG_Quality']]
             df_rpeak['R_Peak_Idx'] = rpeak_idx
+            # ecg_result.drop('ECG_Rate', axis=1, inplace=True)
             df_rpeak = self.correct_outlier(ecg_result, df_rpeak, self.sampling_rate, quality_thres)
-<<<<<<< HEAD
-            # heart rate interpolated to total signal length
-            ecg_result['ECG_Rate'] = nk.ecg_rate(df_rpeak['R_Peak_Idx'], sampling_rate=self.sampling_rate,
-                                                 desired_length=len(ecg_result['ECG_Clean']))
-=======
             df_hr = pd.DataFrame({'ECG_Rate': 60 / df_rpeak['RR_Interval']})
             # print(df_rpeak['R_Peak_Idx'])
             heart_rate = nk.signal_interpolate(df_rpeak['R_Peak_Idx'], df_hr['ECG_Rate'],
                                                desired_length=len(ecg_result['ECG_Clean']))
             ecg_result['ECG_Rate'] = heart_rate
->>>>>>> 535db9ab
             self.ecg_result[name] = ecg_result
             self.heart_rate[name] = df_hr
             self.rpeak_loc[name] = df_rpeak.drop('RR_Interval', axis=1)
@@ -102,16 +96,9 @@
         heartbeats_pivoted['mean'] = mean_beat
         corr_coeff = heartbeats_pivoted.corr()['mean'].abs().sort_values(ascending=True)
         corr_coeff.drop('mean', inplace=True)
-<<<<<<< HEAD
-
-        idx_first = df_rr['R_Peak_Idx'].iloc[0]
-        # compute RR intervals (in seconds) from R Peak Locations
-        df_rr['RR_Interval'] = np.ediff1d(df_rr['R_Peak_Idx'], to_end=0) / sampling_rate
-=======
         # compute RR intervals (in seconds) from R Peak Locations
         df_rr['RR_Interval'] = np.ediff1d(df_rr['R_Peak_Idx'], to_end=0) / sampling_rate
         df_rr['R_Peak_Outlier'] = 0.0
->>>>>>> 535db9ab
 
         # signal outlier: drop all beats that are below a correlation coefficient threshold and below the signal
         # quality threshold
@@ -128,45 +115,6 @@
 
         # mark all removed beats as outlier in the ECG dataframe
         removed_beats = df_cpy['R_Peak_Idx'][df_rr['R_Peak_Idx'].isna()]
-<<<<<<< HEAD
-
-        df_rr.drop('ECG_Quality', axis=1, inplace=True)
-        # interpolate the removed beats
-        df_rr['R_Peak_Idx'] = df_rr['R_Peak_Idx'].interpolate(method='linear', limit_direction='both')
-        # df_rr['RR_Interval'] = df_rr['RR_Interval'].interpolate(method='linear', limit_direction='both')
-        df_rr.loc[df_rr.index[0], 'R_Peak_Idx'] = idx_first
-        # convert interpolated RR intervals back to R Peak Locations
-        # rpeak_idx_interpolated = (df_rr['RR_Interval'].cumsum() * sampling_rate) + idx_first
-        # print(rpeak_idx_interpolated.head(n=50))
-        # df_rr['R_Peak_Idx'].fillna(rpeak_idx_interpolated, inplace=True)
-        df_rr['R_Peak_Idx'] = df_rr['R_Peak_Idx'].astype(int)
-
-        rpeaks_corrected = df_rr['R_Peak_Idx'].values
-        #artifacts, rpeaks_corrected = nk.signal_fixpeaks(df_rr['R_Peak_Idx'].values, sampling_rate, iterative=True)
-        # correct location of R peaks
-        #rpeaks_corrected = signal.find_extrema_in_radius(df_ecg['ECG_Clean'], rpeaks_corrected, radius=10,
-        #                                                 extrema_type='max')
-        #removed_beats_corrected = signal.find_extrema_in_radius(df_ecg['ECG_Clean'], removed_beats,
-        #                                                        radius=10, extrema_type='max')
-
-        rri_corrected = np.ediff1d(rpeaks_corrected, to_end=0) / sampling_rate
-
-        df_rr = pd.DataFrame({'R_Peak_Idx': rpeaks_corrected, 'RR_Interval': rri_corrected},
-                             index=df_ecg['ECG_Raw'].index[rpeaks_corrected])
-
-        # drop duplicated indices: this happens when e.g. the following sequence of R Peak indices was at the
-        # end of the array before interpolation: NaN valid_index NaN NaN. Then the last values are
-        # padded with the last valid R Peak index and duplicate indices are
-        df_rr = df_rr.loc[~df_rr.index.duplicated(keep='first')]
-
-        print(rpeaks_corrected)
-        #print(removed_beats_corrected)
-
-        df_ecg.loc[:, 'ECG_R_Peaks'] = 0.0
-        df_ecg.loc[df_ecg.index[rpeaks_corrected], 'ECG_R_Peaks'] = 1.0
-        df_ecg.loc[df_ecg.index[removed_beats], 'ECG_R_Peaks_Outlier'] = 1.0
-
-=======
         df_rr.fillna({'R_Peak_Outlier': 1.0}, inplace=True)
         df_ecg.loc[removed_beats.index, 'R_Peak_Outlier'] = 1.0
 
@@ -176,28 +124,21 @@
         df_rr['R_Peak_Idx'] = df_rr['R_Peak_Idx'].astype(int)
         df_rr.loc[df_rr.index[-1]] = [last_idx['R_Peak_Idx'], df_rr['RR_Interval'].mean(), 0.0]
         df_rr.drop_duplicates(subset='R_Peak_Idx', inplace=True)
-        print(df_rr)
 
         # fill missing RR intervals with interpolated R Peak Locations
         rpeaks_corrected = (df_rr['RR_Interval'].cumsum() * sampling_rate).astype(int)
         rpeaks_corrected = np.append(df_rr['R_Peak_Idx'].iloc[0], rpeaks_corrected[:-1] + df_rr['R_Peak_Idx'].iloc[0])
         df_rr.loc[:, 'R_Peak_Idx_Corrected'] = rpeaks_corrected
->>>>>>> 535db9ab
         return df_rr
 
     @classmethod
     def hrv_process(cls, df_rr: pd.DataFrame, index: Optional[str] = None, index_name: Optional[str] = None,
                     sampling_rate: Optional[int] = 256) -> pd.DataFrame:
-<<<<<<< HEAD
-        hrv_time = nk.hrv_time(df_rr['R_Peak_Idx'], sampling_rate=sampling_rate)
-        hrv_nonlinear = nk.hrv_nonlinear(df_rr['R_Peak_Idx'], sampling_rate=sampling_rate)
-=======
         artifacts, rpeaks_corrected = nk.signal_fixpeaks(df_rr['R_Peak_Idx_Corrected'].values, sampling_rate,
                                                          iterative=True)
         hrv_time = nk.hrv_time(rpeaks_corrected, sampling_rate=sampling_rate)
         hrv_nonlinear = nk.hrv_nonlinear(rpeaks_corrected, sampling_rate=sampling_rate)
 
->>>>>>> 535db9ab
         df_rr = pd.concat([hrv_time, hrv_nonlinear], axis=1)
         if index:
             df_rr.index = [index]
