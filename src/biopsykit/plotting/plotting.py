--- conflicted
+++ resolved
@@ -51,7 +51,6 @@
     style : str, optional
         column name of grouping variable that will produce lines with different dashes and/or marker.
         If ``None`` then lines will not have different styles.
-<<<<<<< HEAD
     **kwargs
         Additional parameters to configure the plot. Parameters include:
 
@@ -75,38 +74,11 @@
         * ``legend_loc``: location of legend in Axes.
         * ``ax``: pre-existing axes for the plot. Otherwise, a new figure and axes object is created and returned.
         * ``err_kws``: additional parameters to control the aesthetics of the error bars.
-          The ``err_kws`` are passed down to :func:`~matplotlib.axes.Axes.errorbar` or 
-          :func:`~matplotlib.axes.fill_between`, depending on ``err_style``. Parameters include:
+          The ``err_kws`` are passed down to :meth:`matplotlib.axes.Axes.errorbar` or 
+          :meth:`matplotlib.axes.fill_between`, depending on ``err_style``. Parameters include:
 
           * ``capsize``: length of error bar caps in points
-=======
-    kwargs
-        additional parameters to configure the plot. Parameters include:
-            * ``x_offset``: offset value to move different groups along the x axis for better visualization.
-              Default: 0.05
-            * ``xlabel``: Label for x axis. If not specified it is inferred from the ``x`` column name
-            * ``ylabel``: Label for y axis. If not specified it is inferred from the ``y`` column name
-            * ``xticklabels``: List of labels for ticks of x axis. If not specified ``order`` is taken as tick labels.
-              If ``order`` is not specified tick labels are inferred from x values.
-            * ``ylim``: y-axis limits
-            * ``order``: list specifying the order of categorical values along the x axis.
-            * ``hue_order``: list specifying the order of processing and plotting for categorical levels
-              of the ``hue`` semantic.
-            * ``marker``: string or list of strings to specify marker style.
-              If ``marker`` is a string, then marker of each line will have the same style.
-              If ``marker`` is a list, then marker of each line will have a different style.
-            * ``linestyle``: string or list of strings to specify line style.
-              If ``linestyle`` is a string, then each line will have the same style.
-              If ``linestyle`` is a list, then each line will have a different style.
-            * ``legend_fontsize``: font size of legend
-            * ``legend_loc``: location of legend in Axes
-            * ``ax``: pre-existing axes for the plot. Otherwise, a new figure and axes object is created and returned.
-            * ``err_kws``: additional parameters to control the aesthetics of the error bars.
-              The ``err_kws`` are passed down to :meth:`matplotlib.axes.Axes.errorbar` or
-              :meth:`matplotlib.axes.Axes.fill_between`, depending on ``err_style``. Parameters include:
-                  * ``capsize``: length of error bar caps in points
-
->>>>>>> 9295bd7f
+
 
     Returns
     -------
