--- conflicted
+++ resolved
@@ -85,7 +85,6 @@
     return dict_result
 
 
-<<<<<<< HEAD
 def predict_pipeline_actigraph(data: Union[pd.DataFrame, np.array], algorithm: str, bed_interval_index, **kwargs) -> Dict:
 
 
@@ -104,8 +103,3 @@
 
 
     return dict_result
-=======
-def predict_pipeline_actigraph():
-    """Apply sleep processing pipeline on actigraph data."""
-    raise NotImplementedError("Not implemented yet!")
->>>>>>> 10ee59c9
