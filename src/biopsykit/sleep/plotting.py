--- conflicted
+++ resolved
@@ -53,11 +53,7 @@
     downsample_factor : int, optional
         downsample factor to apply to raw input data before plotting or ``None`` to not downsample data before
         plotting (downsample factor 1). Default: ``None``
-<<<<<<< HEAD
     **kwargs
-=======
-    kwargs :
->>>>>>> 20886db5
         optional arguments for plot configuration.
         To configure which type of sleep endpoint annotations to plot:
 
@@ -75,19 +71,13 @@
         * ``figsize``: tuple specifying figure dimensions
 
         To style axes:
-<<<<<<< HEAD
-        
+
         * ``xlabel``: label of x axis. Default: "Time"
-        * ``ylabel``: label of y axis. Default: "Acceleration [$m/s^2$]" for acceleration data and
-          "Angular Velocity [$°/s$]" for gyroscope data.
-=======
-            * ``xlabel``: label of x axis. Default: "Time"
-            * ``ylabel``: label of y axis. Default: "Acceleration :math:`[m/s^2]`" for acceleration data and
-              "Angular Velocity :math:`[°/s]`" for gyroscope data
->>>>>>> 20886db5
+        * ``ylabel``: label of y axis. Default: "Acceleration :math:`[m/s^2]`" for acceleration data and
+          "Angular Velocity :math:`[°/s]`" for gyroscope data
 
         To style legend:
-        
+
         * ``legend_loc``: location of legend. Default: "lower left"
         * ``legend_fontsize``: font size of legend labels. Default: "smaller"
 
