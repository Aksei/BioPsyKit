--- conflicted
+++ resolved
@@ -1,8 +1,9 @@
 """General class for sleep/wake detection."""
 from typing import Optional
 
+from biopsykit.utils._types import arr_t
+from biopsykit.utils.datatype_helper import SleepWakeDataFrame
 from biopsykit.sleep.sleep_wake_detection.algorithms.cole_kripke import ColeKripke
-<<<<<<< HEAD
 from biopsykit.sleep.sleep_wake_detection.algorithms.sadeh import Sadeh
 from biopsykit.sleep.sleep_wake_detection.algorithms.cole_kripke_alternative import ColeKripkeAlternative
 from biopsykit.sleep.sleep_wake_detection.algorithms.webster import Webster
@@ -11,10 +12,6 @@
 from biopsykit.sleep.sleep_wake_detection.algorithms.sazonov import Sazonov
 
 
-=======
-from biopsykit.utils._types import arr_t
-from biopsykit.utils.datatype_helper import SleepWakeDataFrame
->>>>>>> 10ee59c9
 
 
 class SleepWakeDetection:
@@ -27,12 +24,6 @@
 
     sleep_wake_algo = None
 
-<<<<<<< HEAD
-    def __init__(self, algorithm_type: Optional[str] = "default", **kwargs):
-        available_sleep_wake_algorithms = {"cole_kripke": ColeKripke, "sadeh": Sadeh, "cole_kripke_alternative": ColeKripkeAlternative,
-                                           "webster": Webster, "scripps_clinic": ScrippsClinic, "perez_pozuelo": PerezPozuelo,
-                                           "sazonov": Sazonov}
-=======
     def __init__(self, algorithm_type: Optional[str] = None, **kwargs):
         """Initialize new ``SleepWakeDetection`` instance.
 
@@ -47,8 +38,9 @@
             the selected sleep/wake detection algorithm and are passed to the respective class.
 
         """
-        available_sleep_wake_algorithms = {"cole_kripke": ColeKripke}
->>>>>>> 10ee59c9
+        available_sleep_wake_algorithms = {"cole_kripke": ColeKripke, "sadeh": Sadeh, "cole_kripke_alternative": ColeKripkeAlternative,
+                                 "webster": Webster, "scripps_clinic": ScrippsClinic, "perez_pozuelo": PerezPozuelo,
+                                           "sazonov": Sazonov}
 
         if algorithm_type is None:
             algorithm_type = "cole_kripke"
@@ -61,30 +53,15 @@
             )
 
         sleep_wake_cls = available_sleep_wake_algorithms[algorithm_type]
-<<<<<<< HEAD
 
         if sleep_wake_cls is ColeKripke or ColeKripkeAlternative or Webster or ScrippsClinic:
-            if "scale_factor" in kwargs:
-                self.sleep_wake_algo = sleep_wake_cls(scale_factor=kwargs["scale_factor"])
-            else:
-                self.sleep_wake_algo = sleep_wake_cls()
-
+            scale_factor = kwargs.get("scale_factor", None)
+            self.sleep_wake_algo = sleep_wake_cls(scale_factor=scale_factor)
         else:
             self.sleep_wake_algo = sleep_wake_cls()
 
-
-
-
-
-    def predict(self, data: Union[pd.DataFrame, np.array], rescore: bool = True) -> Union[np.array, pd.DataFrame]:
-        return getattr(self.sleep_wake_algo, "predict")(data, rescore)
-=======
-        if sleep_wake_cls is ColeKripke:
-            self.sleep_wake_algo = sleep_wake_cls(scale_factor=kwargs.get("scale_factor", None))
-
     def predict(self, data: arr_t) -> SleepWakeDataFrame:
         """Apply sleep/wake prediction on input data.
-
         Parameters
         ----------
         data : array_like
@@ -96,5 +73,4 @@
             dataframe with sleep/wake predictions
 
         """
-        return getattr(self.sleep_wake_algo, "predict")(data)
->>>>>>> 10ee59c9
+        return getattr(self.sleep_wake_algo, "predict")(data, rescore)
